Models
======


Base Model
----------

``beer`` provides a collection of generative models that can be used in
various condition.

.. autoclass:: beer.BayesianModel
   :members:

.. autoclass:: beer.BayesianModelSet
   :members:


.. autoclass:: beer.BayesianParameter
   :members:

.. autoclass:: beer.BayesianParameterSet
   :members:


Concrete Models
---------------

+-----------------------------------------------+
| :any:`beer.NormalDiagonalCovariance`          |
+-----------------------------------------------+
| :any:`beer.NormalFullCovariance`              |
+-----------------------------------------------+
| :any:`beer.NormalDiagonalCovarianceSet`       |
+-----------------------------------------------+
| :any:`beer.NormalFullCovarianceSet`           |
+-----------------------------------------------+
| :any:`beer.NormalSetSharedDiagonalCovariance` |
+-----------------------------------------------+
| :any:`beer.NormalSetSharedDiagonalCovariance` |
+-----------------------------------------------+
| :any:`beer.Mixture`                           |
+-----------------------------------------------+
<<<<<<< HEAD
| :any:`beer.PPCA`                              |
=======
| :any:`beer.HMM`                               |
>>>>>>> 7e025c2b
+-----------------------------------------------+

.. autoclass:: beer.NormalDiagonalCovariance
   :show-inheritance:
   :members: create

.. autoclass:: beer.NormalFullCovariance
   :show-inheritance:
   :members: create

.. autoclass:: beer.NormalDiagonalCovarianceSet
   :show-inheritance:
   :members: create

.. autoclass:: beer.NormalFullCovarianceSet
   :show-inheritance:
   :members: create

.. autoclass:: beer.NormalSetSharedDiagonalCovariance
   :show-inheritance:
   :members: create

.. autoclass:: beer.NormalSetSharedFullCovariance
   :show-inheritance:
   :members: create

.. autoclass:: beer.Mixture
   :show-inheritance:
   :members: create

<<<<<<< HEAD
.. autoclass:: beer.PPCA
=======
.. autoclass:: beer.HMM
>>>>>>> 7e025c2b
   :show-inheritance:
   :members: create<|MERGE_RESOLUTION|>--- conflicted
+++ resolved
@@ -40,11 +40,9 @@
 +-----------------------------------------------+
 | :any:`beer.Mixture`                           |
 +-----------------------------------------------+
-<<<<<<< HEAD
+| :any:`beer.HMM`                               |
++-----------------------------------------------+
 | :any:`beer.PPCA`                              |
-=======
-| :any:`beer.HMM`                               |
->>>>>>> 7e025c2b
 +-----------------------------------------------+
 
 .. autoclass:: beer.NormalDiagonalCovariance
@@ -75,10 +73,10 @@
    :show-inheritance:
    :members: create
 
-<<<<<<< HEAD
+.. autoclass:: beer.HMM
+   :show-inheritance:
+   :members: create
+
 .. autoclass:: beer.PPCA
-=======
-.. autoclass:: beer.HMM
->>>>>>> 7e025c2b
    :show-inheritance:
    :members: create