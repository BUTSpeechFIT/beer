
# Conjugate priors for the Bayesian models.
from .expfamilyprior import ExpFamilyPrior
from .expfamilyprior import DirichletPrior
from .expfamilyprior import NormalGammaPrior
from .expfamilyprior import JointNormalGammaPrior
from .expfamilyprior import NormalWishartPrior
from .expfamilyprior import JointNormalWishartPrior
from .expfamilyprior import NormalFullCovariancePrior
from .expfamilyprior import NormalIsotropicCovariancePrior
from .expfamilyprior import GammaPrior
from .expfamilyprior import MatrixNormalPrior

# Bayesian models.
from .models import BayesianModel
from .models import BayesianModelSet
from .models import BayesianParameter
from .models import BayesianParameterSet
from .models import NormalDiagonalCovariance
from .models import NormalFullCovariance
from .models import NormalDiagonalCovarianceSet
from .models import NormalFullCovarianceSet
from .models import NormalSetSharedDiagonalCovariance
from .models import NormalSetSharedFullCovariance
from .models import Mixture
from .models import PPCA
from .models import VAE
<<<<<<< HEAD
from .models import NormalDiagonalCovarianceMLP
from .models import BernoulliMLP
=======

#from .models import Mixture
#from .models import DiscriminativeVariationalModel
#from .models import MLPNormalDiag, MLPNormalIso
>>>>>>> d462f534

# Features extraction.
from . import features

# Variational Bayes Inference.
from .vbi import EvidenceLowerBound
from .vbi import BayesianModelOptimizer

# Utility functions.
from .utils import *<|MERGE_RESOLUTION|>--- conflicted
+++ resolved
@@ -25,15 +25,8 @@
 from .models import Mixture
 from .models import PPCA
 from .models import VAE
-<<<<<<< HEAD
 from .models import NormalDiagonalCovarianceMLP
 from .models import BernoulliMLP
-=======
-
-#from .models import Mixture
-#from .models import DiscriminativeVariationalModel
-#from .models import MLPNormalDiag, MLPNormalIso
->>>>>>> d462f534
 
 # Features extraction.
 from . import features
