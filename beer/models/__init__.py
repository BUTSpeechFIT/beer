--- conflicted
+++ resolved
@@ -1,31 +1,8 @@
 
-<<<<<<< HEAD
-from .bayesmodel import BayesianModel
-from .bayesmodel import BayesianModelSet
-from .bayesmodel import BayesianParameter
-from .bayesmodel import BayesianParameterSet
-
-from .normal import NormalDiagonalCovariance
-from .normal import NormalFullCovariance
-from .normal import NormalDiagonalCovarianceSet
-from .normal import NormalFullCovarianceSet
-from .normal import NormalSetSharedDiagonalCovariance
-from .normal import NormalSetSharedFullCovariance
-
-from .mixture import Mixture
-from .hmm import HMM, AlignModelSet
-
-from .mlpmodel import NormalDiagonalCovarianceMLP
-from .mlpmodel import BernoulliMLP
-from .subspace import PPCA
-
-from .vae import VAE
-=======
 from .bayesmodel import *
 from .normal import *
 from .mixture import *
 from .hmm import *
 from .mlpmodel import *
 from .subspace import *
-from .vae import *
->>>>>>> 0faf4ac9
+from .vae import *