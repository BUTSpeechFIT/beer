--- conflicted
+++ resolved
@@ -38,7 +38,6 @@
 
     def evaluate(self, X):
         'Convenience function mostly for plotting and debugging.'
-<<<<<<< HEAD
         torch_data = Variable(torch.from_numpy(data).float())
         state = self(torch_data, sampling=sampling)
         loss, llh, kld = self.loss(torch_data, state)
@@ -116,9 +115,6 @@
         kl *= kl_weight
 
         return -(llh - kl[:, None]), llh, kl
-=======
-        state = self.encoder(X)
-        return state.mean, state.var
 
     def sufficient_statistics(self, X):
         self._state = self.encoder(X)
@@ -133,14 +129,13 @@
                 self._state.mean, self._state.var)
         return T
 
-    def forward(self, T, labels=None):
-        self.latent_model(T[1].data, labels.data)
-        nparams = self.latent_model.components._expected_nparams_as_matrix().data
-        nparams = Variable(self.latent_model._resps.data @ nparams)
-        retval = self._state.log_likelihood(T[0]).mean(dim=0)
-        retval -= self._state.kl_div(nparams)
-        return retval
+    #def forward(self, T, labels=None):
+    #    self.latent_model(T[1].data, labels.data)
+    #    nparams = self.latent_model.components._expected_nparams_as_matrix().data
+    #    nparams = Variable(self.latent_model._resps.data @ nparams)
+    #    retval = self._state.log_likelihood(T[0]).mean(dim=0)
+    #    retval -= self._state.kl_div(nparams)
+    #    return retval
 
     def accumulate(self, T, parent_msg=None):
         return self.latent_model.accumulate(T[1].data, parent_msg)
->>>>>>> 5741b9a1
