'Bayesian Generalized Subspace Model.'

import copy
from dataclasses import dataclass
import math
from operator import mul
import torch
from .basemodel import Model
from .parameters import BayesianParameter
from .parameters import ConjugateBayesianParameter
from ..dists import NormalDiagonalCovariance


__all__ = ['GSM', 'SubspaceBayesianParameter']


########################################################################
# Affine Transform:  W^T h + b
# "W" and "b" have a Normal (with diagonal covariance matrix) prior.


# Parametererization of the Normal distribution. We use the log variance
# instead of the variance so we don't have any constraints during the
# S.G.D.
@dataclass(init=False, unsafe_hash=True)
class _MeanLogDiagCov(torch.nn.Module):
    mean: torch.Tensor
    log_diag_cov: torch.Tensor

    def __init__(self, mean, log_diag_cov):
        super().__init__()
        if mean.requires_grad:
            self.register_parameter('mean', torch.nn.Parameter(mean))
        else:
            self.register_buffer('mean', mean)

        if log_diag_cov.requires_grad:
            self.register_parameter('log_diag_cov',
                                    torch.nn.Parameter(log_diag_cov))
        else:
            self.register_buffer('log_diag_cov', log_diag_cov)

    @property
    def diag_cov(self):
        return self.log_diag_cov.exp()



# The Affine Transform is not a generative model it but inherits from
# "Model" as it has some Bayesian parameters.
class AffineTransform(Model):
    'Bayesian Affine Transformation: y = W^T x + b.'

    @classmethod
    def create(cls, in_dim, out_dim, prior_strength=1.):
        log_strength = math.log(prior_strength)
        # Bias prior/posterior.
        prior_bias = NormalDiagonalCovariance(
            _MeanLogDiagCov(
                mean=torch.zeros(out_dim, requires_grad=False),
                log_diag_cov=torch.zeros(out_dim, requires_grad=False) \
                             + log_strength,
            )
        )
        posterior_bias = NormalDiagonalCovariance(
            _MeanLogDiagCov(
                mean=torch.zeros(out_dim, requires_grad=True),
                log_diag_cov=torch.zeros(out_dim, requires_grad=True) \
                             + log_strength,
            )
        )

        # Weights prior/posterior.
        prior_weights = NormalDiagonalCovariance(
            _MeanLogDiagCov(
                mean=torch.zeros(in_dim * out_dim, requires_grad=False),
                log_diag_cov=torch.zeros(in_dim * out_dim, requires_grad=False) \
                             + log_strength,
            )
        )
        posterior_weights = NormalDiagonalCovariance(
            _MeanLogDiagCov(
                mean=torch.zeros(in_dim * out_dim, requires_grad=True),
                log_diag_cov=torch.zeros(in_dim * out_dim, requires_grad=True) \
                             + log_strength,
            )
        )
        return cls(prior_weights, posterior_weights, prior_bias, posterior_bias)

    def __init__(self, prior_weights, posterior_weights, prior_bias,
                 posterior_bias):
        super().__init__()
        self.weights = ConjugateBayesianParameter(prior_weights, posterior_weights)
        self.bias = ConjugateBayesianParameter(prior_bias, posterior_bias)

        # Compute the input/output dimension from the priors.
        self._out_dim = self.bias.prior.dim
        self._in_dim = self.weights.prior.dim // self._out_dim

    @property
    def in_dim(self):
        return self._in_dim

    @property
    def out_dim(self):
        return self._out_dim

    def forward(self, X, nsamples=1):
        s_b = self.bias.posterior.sample(nsamples)
        s_W = self.weights.posterior.sample(nsamples)
        s_W = s_W.reshape(-1, self.in_dim, self.out_dim)
        res = torch.matmul(X[None], s_W) + s_b[:, None, :]

        # For coherence with other components we reorganize the 3d
        # tensor to have:
        #   - 1st dimension: number of input data points (i.e. len(X))
        #   - 2nd dimension: number samples to estimate the expectation
        #   - 3rd dimension: dimension of the latent space.
        return res.permute(1, 0, 2)

    ####################################################################
    # Model interface.

    def mean_field_factorization(self):
        return [[self.weights, self.bias]]

    def sufficient_statistics(self, data):
        return data

    def expected_log_likelihood(self, stats, labels=None, **kwargs):
        raise NotImplementedError

    def accumulate(self, stats):
        raise NotImplementedError


########################################################################
# Subspace parameter.


class SubspaceBayesianParameter(BayesianParameter):
    '''Specific class of (non-conjugate) Bayesian parameter for which
    the prior/posterior live in a subspace.
    '''

    @classmethod
    def from_parameter(cls, parameter, prior):
        'Build a SubspaceBayesianParameter from an existing BayesianParameter.'
        init_stats = parameter.stats.clone().detach()
        lhf = parameter.prior.conjugate()
        return cls(init_stats, prior, likelihood_fn=lhf)

    def __init__(self, init_stats, prior, posterior=None, likelihood_fn=None,
                 pdfvec=None):
        super().__init__(init_stats, prior, posterior, likelihood_fn)
        pdfvec = pdfvec if pdfvec is not None else torch.zeros_like(self.stats)
        self.pdfvec = pdfvec

    def value(self):
        return self.likelihood_fn.parameters_from_pdfvector(self.pdfvec)

    def natural_form(self):
        return self.pdfvec

    def kl_div_posterior_prior(self):
        # Returns 0 as the KL divergence is computed with the GSM model
        # instance.
        dtype, device = self.pdfvec.dtype, self.pdfvec.device
        return torch.tensor(0., dtype=dtype, device=device, requires_grad=False)

    def __getitem__(self, key):
        return SubspaceBayesianParameterView(key, self)
        return SubspaceBayesianParameter(self.stats[key], self.prior,
                                         self.posterior,
                                         self.likelihood_fn,
                                         self.pdfvec[key])


<<<<<<< HEAD
class SubspaceBayesianParameterView(BayesianParameter):

    def __init__(self, key, param):
        self.prior = self.param.prior
        self.posterior = self.param.posterior
        self.likelihood_fn = self.param.likelihood_fn
=======
class SubspaceBayesianParameterView(SubspaceBayesianParameter):
    '''Specific class of (non-conjugate) Bayesian parameter for which
    the prior/posterior live in a subspace.
    '''

    def __init__(self, key, param):

        BayesianParameter.__init__(self, param.stats, param.prior, param.posterior,
                         param.likelihood_fn)
>>>>>>> 9a4a49aa
        self.key = key
        self.param = param

    @property
    def stats(self):
<<<<<<< HEAD
        return self.stats[self.key]

    @stats.setter
    def stats(self, value):
        self.stats[self.key] = value
=======
        return self.param.stats[self.key]

    @stats.setter
    def stats(self, value):
        self.param.stats[self.key] = value
>>>>>>> 9a4a49aa

    @property
    def pdfvec(self):
        return self.param.pdfvec[self.key]

    @pdfvec.setter
    def pdfvec(self, value):
        self.param.pdfvec[self.key] = value

<<<<<<< HEAD
    def value(self):
        return self.likelihood_fn.parameters_from_pdfvector(self.pdfvec)

    def natural_form(self):
        self.pdfvec

    def kl_div_posterior_prior(self):
        return self.param.kl_div_posterior_prior()

    def __getitem__(self, key):
        return SubspaceBayesianParameterView(key, self.param)
=======
    def __getitem__(self, key):
        self.SubspaceBayesianParameterView(key, self.param)
>>>>>>> 9a4a49aa


########################################################################
# Helpers for work with the super-vector space, the "real" super-vector,
# and the latent space.

# Iterate over all parameters handled by the GSM.
def _subspace_params(model):
    sbp_classes = (SubspaceBayesianParameter, SubspaceBayesianParameterView)
    paramfilter = lambda param: isinstance(param, sbp_classes)
    for param in model.bayesian_parameters(paramfilter):
        yield param

# Iterate over the pdfvectors corresponding to the given real vectors.
def _pdfvecs(params, rvecs):
    idx = 0
    for param in params:
        lhf = param.likelihood_fn
        dim = lhf.sufficient_statistics_dim(zero_stats=False)
        npdfs = len(param)
        totdim = dim * npdfs
        param_rvecs = rvecs[:, idx: idx + totdim].reshape(-1, dim)
        pdfvec = lhf.pdfvectors_from_rvectors(param_rvecs)
        totdim_with_zerostats = npdfs * pdfvec.shape[-1]
        idx += totdim
        yield pdfvec.reshape(-1, totdim_with_zerostats)

# Update expected value of the subspace paramters given a set of
# pdf-vectors.
def _update_params(params, pdfvecs):
    idx = 0
    for param in params:
        totdim = param.stats.numel()
        shape = param.stats.shape
        param.pdfvec = pdfvecs[idx: idx + totdim].reshape(shape)
        idx += totdim

def _pdfvecs_from_rvectors(parameters, rvecs):
    'Map a set of real value vectors to the pdf vectors.'
    retval = []
    idx = 0
    for param in parameters:
        lhf = param.likelihood_fn
        npdfs = len(param)
        dim = lhf.sufficient_statistics_dim(zero_stats=False)
        totdim = dim * npdfs
        rvec = rvecs[:, idx: idx + totdim].reshape(-1, dim)
        pdfvec = lhf.pdfvectors_from_rvectors(rvec)
        pdfvec = pdfvec.reshape(len(rvecs), npdfs, -1).mean(dim=0)
        retval.append(pdfvec.reshape(param.stats.shape))
        idx += totdim
    return retval


########################################################################
# GSM implementation.

# Error raised when attempting to create a GSM with a model having no
# Subspace parameters.
class NoSubspaceBayesianParameters(Exception): pass

class GSM(Model):
    'Generalized Subspace Model.'

    @classmethod
    def create(cls, model, latent_dim, latent_prior, prior_strength=1.,
               latent_nsamples=1, params_nsamples=1):
        '''Create a new GSM.

        Args:
            model (`Model`): Model to integrate with the GSM. The model
                has to have at least one `SubspaceBayesianParameter`.
            latent_dim (int): Dimension of the latent space.
            latent_prior (``Model``): Prior distribution in the latent
                space.
            prior_strength: (float): Strength of the prior over the
                subspace parameters (weights and bias).
            latent_nsamples (int): Number of samples to draw from the
                latent posterior to estimate the expected value of the
                parameters of the model.
            params_nsamples (int): Number of samples to draw from the
                subspace parameters' posterior to estimate the expected
                value of the parameters of the model.

        Returns:
            a randomly initialized `GSM` object.

        '''
        def get_dim(param):
             lhf = param.likelihood_fn
             s_stats_dim = lhf.sufficient_statistics_dim(zero_stats=False)
             return s_stats_dim * len(param)
        svec_dim = sum([get_dim(param) for param in _subspace_params(model)])
        if svec_dim == 0:
            raise NoSubspaceBayesianParameters(
                'The model has to have at least one SubspaceBayesianParameter.')
        trans = AffineTransform.create(latent_dim, svec_dim,
                                       prior_strength=prior_strength)
        return cls(model, trans, latent_prior, latent_nsamples, params_nsamples)

    def __init__(self, model, affine_transform, latent_prior, latent_nsamples=1,
                 params_nsamples=1):
        super().__init__()
        self.model = model
        self.affine_transform = affine_transform
        self.latent_prior = latent_prior

    def update_models(self, models, pdfvecs):
        for model, model_pdfvecs in zip(models, pdfvecs):
            params = _subspace_params(model)
            _update_params(params, model_pdfvecs)

    def new_models(self, nmodels, latent_nsamples=1, params_nsamples=1):
        latent_posteriors = self.new_latent_posteriors(nmodels)
        models = [copy.deepcopy(self.model) for _ in range(nmodels)]

        # Connect the models and the latent posteriors.
        for model in models:
            params = _subspace_params(model)
            for param in params:
                param.posterior = latent_posteriors
                param.pdfvecs = torch.zeros_like(param.stats)

        # Initialize the newly created models.
        samples = latent_posteriors.sample(latent_nsamples)
        rvecs = self._rvecs_from_samples(samples, params_nsamples)
        pdfvecs = self._pdfvecs_from_rvecs(rvecs).mean(dim=1)
        self.update_models(models, pdfvecs)

        return models, latent_posteriors

    def new_latent_posteriors(self, nposts):
        'Create a set of `nposts` latent posteriors.'
        # Check the type/device of the model.
        tensor = self.affine_transform.bias.prior.params.mean
        dtype, device = tensor.dtype, tensor.device
        tensorconf = {'dtype': dtype, 'device': device, 'requires_grad':True}
        init_means = torch.zeros(nposts, self.affine_transform.in_dim,
                                 **tensorconf)
        init_log_diag_covs = torch.zeros(nposts, self.affine_transform.in_dim,
                                         **tensorconf)
        params = _MeanLogDiagCov(init_means, init_log_diag_covs)
        return NormalDiagonalCovariance(params)

    def _xentropy(self, s_h, **kwargs):
        shape = s_h.shape
        s_h = s_h.reshape(-1, s_h.shape[-1])
        stats = self.latent_prior.sufficient_statistics(s_h)
        llh = self.latent_prior.expected_log_likelihood(stats, **kwargs)
        llh = llh.reshape(shape[0], shape[1]).mean(dim=-1)
        return -llh, stats.reshape(shape[0], shape[1], stats.shape[-1]).mean(dim=1)

    def _entropy(self, s_h, latent_posteriors):
        shape = s_h.shape
        dim = shape[-1]
        stats = torch.cat([s_h, -.5 * s_h ** 2], dim=-1)
        nparams = latent_posteriors.natural_parameters()
        diag_cov = latent_posteriors.params.diag_cov
        mean = latent_posteriors.params.mean
        logdets = diag_cov.log().sum(dim=-1, keepdim=True)
        diag_prec = 1. / diag_cov
        quad_term = (diag_prec * (mean ** 2)).sum(dim=-1, keepdim=True)
        log_basemeasure = -.5 * (logdets + dim * math.log(2 * math.pi) + \
                                 quad_term)
        llh = (nparams[:, None, :] * stats).sum(dim=-1) + log_basemeasure
        return -llh.mean(dim=-1)

    def _rvecs_from_samples(self, samples, params_nsamples):
        shape = samples.shape
        samples = samples.reshape(-1, shape[-1])
        rvecs = self.affine_transform(samples, params_nsamples)
        return rvecs.reshape(shape[0], -1, rvecs.shape[-1])

    # Return the pdf-vectors NxSxQ corresponding to the real
    # vectors NxSxD.
    def _pdfvecs_from_rvecs(self, rvecs):
        shape = rvecs.shape
        rvecs = rvecs.reshape(-1, rvecs.shape[-1])
        params = _subspace_params(self.model)
        list_pdfvecs = [pdfvecs for pdfvecs in _pdfvecs(params, rvecs)]
        pdfvecs = torch.cat(list_pdfvecs, dim=-1)
        return pdfvecs.reshape(shape[0], -1, pdfvecs.shape[-1])

    def expected_pdfvecs(self, latent_posteriors, latent_nsamples=1,
                         params_nsamples=1):
        s_h = latent_posteriors.sample(latent_nsamples)
        rvecs = self._rvecs_from_samples(s_h, params_nsamples)
        return self._pdfvecs_from_rvecs(rvecs).mean(dim=1)

    ####################################################################
    # Model interface.

    def mean_field_factorization(self):
        return self.latent_prior.mean_field_factorization()

    def sufficient_statistics(self, models):
        # We keep a pointer to the model object to update the posterior
        # of their parameters.
        self.cache['models'] = models

        stats = []
        for model in models:
            params = _subspace_params(model)
            stats.append(torch.cat([param.stats.view(1, -1)
                                    for param in params], dim=-1))
        return torch.cat(stats, dim=0)

    def expected_log_likelihood(self, stats, latent_posts, latent_nsamples=1,
                                params_nsamples=1, update_models=True,
                                **kwargs):
        nsamples = latent_nsamples * params_nsamples
        s_h = latent_posts.sample(latent_nsamples)

        # Local KL divergence posterior/prior
        # D(q || p) = H[q, p] - H[q]
        # where H[q, p] is the cross-entropy and H[q] is the entropy.
        xent, self.cache['lp_stats'] = self._xentropy(s_h, **kwargs)
        ent = self._entropy(s_h, latent_posts)
        local_kl_div = xent - ent

        # Compute the expected log-likelihood.
        rvecs = self._rvecs_from_samples(s_h, params_nsamples)
        pdfvecs = self._pdfvecs_from_rvecs(rvecs).mean(dim=1)
        llh = (pdfvecs * stats).sum(dim=-1)

        # Update the models' expected value of their parameters if
        # requrested.
        if update_models:
            self.update_models(self.cache['models'], pdfvecs)

        return llh - local_kl_div

    def accumulate(self, stats):
        return self.latent_prior.accumulate(self.cache['lp_stats'])
<|MERGE_RESOLUTION|>--- conflicted
+++ resolved
@@ -176,42 +176,22 @@
                                          self.pdfvec[key])
 
 
-<<<<<<< HEAD
 class SubspaceBayesianParameterView(BayesianParameter):
 
     def __init__(self, key, param):
-        self.prior = self.param.prior
-        self.posterior = self.param.posterior
-        self.likelihood_fn = self.param.likelihood_fn
-=======
-class SubspaceBayesianParameterView(SubspaceBayesianParameter):
-    '''Specific class of (non-conjugate) Bayesian parameter for which
-    the prior/posterior live in a subspace.
-    '''
-
-    def __init__(self, key, param):
-
-        BayesianParameter.__init__(self, param.stats, param.prior, param.posterior,
-                         param.likelihood_fn)
->>>>>>> 9a4a49aa
+        BayesianParameter.__init__(self, param.stats, param.prior,
+                                   param.posterior, param.likelihood_fn)
         self.key = key
         self.param = param
 
     @property
     def stats(self):
-<<<<<<< HEAD
         return self.stats[self.key]
 
     @stats.setter
     def stats(self, value):
         self.stats[self.key] = value
-=======
         return self.param.stats[self.key]
-
-    @stats.setter
-    def stats(self, value):
-        self.param.stats[self.key] = value
->>>>>>> 9a4a49aa
 
     @property
     def pdfvec(self):
@@ -221,7 +201,6 @@
     def pdfvec(self, value):
         self.param.pdfvec[self.key] = value
 
-<<<<<<< HEAD
     def value(self):
         return self.likelihood_fn.parameters_from_pdfvector(self.pdfvec)
 
@@ -233,10 +212,6 @@
 
     def __getitem__(self, key):
         return SubspaceBayesianParameterView(key, self.param)
-=======
-    def __getitem__(self, key):
-        self.SubspaceBayesianParameterView(key, self.param)
->>>>>>> 9a4a49aa
 
 
 ########################################################################
