#!/bin/bash

# Copyright 2013   (Authors: Bagher BabaAli, Daniel Povey, Arnab Ghoshal)
#           2014   Brno University of Technology (Author: Karel Vesely)
#           2018   Brno University of Technology (Author: Lucas Ondel)
# Apache 2.0.
#
# This is a slightly adapted version of the original Kaldi script.
#

if [ $# -ne 3 ]; then
    echo "$0 /path/to/timit langdir confdir"
    exit 1;
fi

local=$(pwd)/local
rootdir=$1
langdir=$2
conf=$3
dir=$(pwd)/data/local/data
mkdir -p $dir

<<<<<<< HEAD

[ -f $conf/test_spk.list ] || exit "$PROG: Eval-set speaker list not found.";
[ -f $conf/dev_spk.list ] || exit "$PROG: dev-set speaker list not found.";

=======
[ -f $conf/test_spk.list ] || error_exit "$PROG: Eval-set speaker list not found.";
[ -f $conf/dev_spk.list ] || error_exit "$PROG: dev-set speaker list not found.";
[ -f $conf/phones.60-48-39.map ] || error_exit "$PROG: phones.60-48-39.map not found."
>>>>>>> dcdb6200

# First check if the train & test directories exist (these can either be upper-
# or lower-cased
if [ ! -d $rootdir/TRAIN -o ! -d $rootdir/TEST ] \
    && [ ! -d $rootdir/train -o ! -d $rootdir/test ]; then
    echo "$0: Spot check of command line argument failed"
    echo "Command line argument must be absolute pathname to TIMIT directory"
    echo "with name like /export/corpora5/LDC/LDC93S1/timit/TIMIT"
    exit 1;
fi

# Now check what case the directory structure is
uppercased=false
train_dir=train
test_dir=test
if [ -d $rootdir/TRAIN ]; then
    uppercased=true
    train_dir=TRAIN
    test_dir=TEST
fi

tmpdir=$(mktemp -d /tmp/beer.XXXX);
trap 'rm -rf "$tmpdir"' EXIT

# Get the list of speakers. The list of speakers in the 24-speaker core
# test set and the 50-speaker development set must be supplied to the
# script. All speakers in the 'train' directory are used for training.
if $uppercased; then
    tr '[:lower:]' '[:upper:]' < $conf/dev_spk.list > $tmpdir/dev_spk
    tr '[:lower:]' '[:upper:]' < $conf/test_spk.list > $tmpdir/test_spk
    ls -d "$rootdir"/TRAIN/DR*/* | sed -e "s:^.*/::" > $tmpdir/train_spk
else
    tr '[:upper:]' '[:lower:]' < $conf/dev_spk.list > $tmpdir/dev_spk
    tr '[:upper:]' '[:lower:]' < $conf/test_spk.list > $tmpdir/test_spk
    ls -d "$rootdir"/train/dr*/* | sed -e "s:^.*/::" > $tmpdir/train_spk
fi

for x in train dev test; do
    # First, find the list of audio files (use only si & sx
    # utterances). Note: train & test sets are under different
    # directories, but doing find on both and grepping for the speakers
    # will work correctly.
    find $rootdir/{$train_dir,$test_dir} -not \( -iname 'SA*' \) -iname '*.WAV' \
         | grep -f $tmpdir/${x}_spk > $dir/${x}_sph.flist

         sed -e 's:.*/\(.*\)/\(.*\).WAV$:\1_\2:i' $dir/${x}_sph.flist \
             > $tmpdir/${x}_sph.uttids
         paste $tmpdir/${x}_sph.uttids $dir/${x}_sph.flist \
             | sort -k1,1 > $dir/${x}_sph.scp

         cat $dir/${x}_sph.scp | awk '{print $1}' > $dir/${x}.uttids

    # Now, Convert the transcripts into our format (no normalization
    # yet) Get the transcripts: each line of the output contains an
    # utterance ID followed by the transcript.
     find $rootdir/{$train_dir,$test_dir} -not \( -iname 'SA*' \) -iname '*.PHN' \
         | grep -f $tmpdir/${x}_spk > $tmpdir/${x}_phn.flist
     sed -e 's:.*/\(.*\)/\(.*\).PHN$:\1_\2:i' $tmpdir/${x}_phn.flist \
         > $tmpdir/${x}_phn.uttids
     while read line; do
         [ -f $line ] || error_exit "Cannot find transcription file '$line'";
         cut -f3 -d' ' "$line" | tr '\n' ' ' | perl -ape 's: *$:\n:;'
     done < $tmpdir/${x}_phn.flist > $tmpdir/${x}_phn.trans
     paste $tmpdir/${x}_phn.uttids $tmpdir/${x}_phn.trans \
         | sort -k1,1 > $dir/${x}.trans

    # Do normalization steps.
    cat $dir/${x}.trans | python $local/timit-norm-trans.py \
        --map-60-48  $conf/phones.60-48-39.map \
        | sort > $dir/${x}.text || exit 1;

    # Create wav.scp
    awk '{printf("%s sph2pipe -f wav %s |\n", $1, $2);}' < $dir/${x}_sph.scp \
        > $dir/${x}_wav.scp
done

python $local/timit_lang_prep.py $langdir "$conf/phones.60-48-39.map"
echo "Data preparation succeeded"
<|MERGE_RESOLUTION|>--- conflicted
+++ resolved
@@ -20,16 +20,9 @@
 dir=$(pwd)/data/local/data
 mkdir -p $dir
 
-<<<<<<< HEAD
-
-[ -f $conf/test_spk.list ] || exit "$PROG: Eval-set speaker list not found.";
-[ -f $conf/dev_spk.list ] || exit "$PROG: dev-set speaker list not found.";
-
-=======
 [ -f $conf/test_spk.list ] || error_exit "$PROG: Eval-set speaker list not found.";
 [ -f $conf/dev_spk.list ] || error_exit "$PROG: dev-set speaker list not found.";
 [ -f $conf/phones.60-48-39.map ] || error_exit "$PROG: phones.60-48-39.map not found."
->>>>>>> dcdb6200
 
 # First check if the train & test directories exist (these can either be upper-
 # or lower-cased
